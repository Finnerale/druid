// Copyright 2018 The xi-editor Authors.
//
// Licensed under the Apache License, Version 2.0 (the "License");
// you may not use this file except in compliance with the License.
// You may obtain a copy of the License at
//
//     http://www.apache.org/licenses/LICENSE-2.0
//
// Unless required by applicable law or agreed to in writing, software
// distributed under the License is distributed on an "AS IS" BASIS,
// WITHOUT WARRANTIES OR CONDITIONS OF ANY KIND, either express or implied.
// See the License for the specific language governing permissions and
// limitations under the License.

//! Simple data-oriented GUI.

pub use druid_shell::{self as shell, kurbo, piet};

pub mod widget;

mod data;
mod event;
mod lens;
mod value;

use std::any::Any;
use std::cell::RefCell;
use std::collections::BTreeMap;
use std::ffi::OsString;
use std::mem;
use std::ops::{Deref, DerefMut};
use std::time::Instant;

use kurbo::{Affine, Point, Rect, Shape, Size, Vec2};
use piet::{Color, Piet, RenderContext};

use druid_shell::application::Application;
pub use druid_shell::dialog::{FileDialogOptions, FileDialogType};
pub use druid_shell::keyboard::{KeyCode, KeyEvent, KeyModifiers};
use druid_shell::platform::IdleHandle;
use druid_shell::window::{self, WinHandler, WindowHandle};

pub use data::Data;
pub use event::{Event, MouseEvent};
pub use lens::{Lens, LensWrap};
pub use value::{Delta, KeyPath, PathEl, PathFragment, Value};

const BACKGROUND_COLOR: Color = Color::rgb24(0x27_28_22);

pub struct UiMain<T: Data> {
    state: RefCell<UiState<T>>,
}

pub struct UiState<T: Data> {
    root: WidgetBase<T, Box<dyn WidgetInner<T>>>,
    data: T,
    // Following fields might move to a separate struct so there's access
    // from contexts.
    handle: WindowHandle,
    size: Size,
}

pub struct WidgetBase<T: Data, W: WidgetInner<T>> {
    state: BaseState,
    old_data: Option<T>,
    inner: W,
}

/// Convenience type for dynamic boxed widget.
pub type BoxedWidget<T> = WidgetBase<T, Box<dyn WidgetInner<T>>>;

#[derive(Default)]
pub struct BaseState {
    layout_rect: Rect,

    // This should become an invalidation rect.
    needs_inval: bool,

    // TODO: consider using bitflags.
    is_hot: bool,

    is_active: bool,

    /// Any descendant is active.
    has_active: bool,
}

pub trait WidgetInner<T> {
    fn paint(&mut self, paint_ctx: &mut PaintCtx, base_state: &BaseState, data: &T, env: &Env);

    fn layout(&mut self, ctx: &mut LayoutCtx, bc: &BoxConstraints, data: &T, env: &Env) -> Size;

    fn event(
        &mut self,
        event: &Event,
        ctx: &mut EventCtx,
        data: &mut T,
        env: &Env,
    ) -> Option<Action>;

    // Consider a no-op default impl.
    fn update(&mut self, ctx: &mut UpdateCtx, old_data: Option<&T>, data: &T, env: &Env);
}

// TODO: explore getting rid of this (ie be consistent about using
// `dyn WidgetInner` only).
impl<T> WidgetInner<T> for Box<dyn WidgetInner<T>> {
    fn paint(&mut self, paint_ctx: &mut PaintCtx, base_state: &BaseState, data: &T, env: &Env) {
        self.deref_mut().paint(paint_ctx, base_state, data, env);
    }

    fn layout(&mut self, ctx: &mut LayoutCtx, bc: &BoxConstraints, data: &T, env: &Env) -> Size {
        self.deref_mut().layout(ctx, bc, data, env)
    }

    fn event(
        &mut self,
        event: &Event,
        ctx: &mut EventCtx,
        data: &mut T,
        env: &Env,
    ) -> Option<Action> {
        self.deref_mut().event(event, ctx, data, env)
    }

    fn update(&mut self, ctx: &mut UpdateCtx, old_data: Option<&T>, data: &T, env: &Env) {
        self.deref_mut().update(ctx, old_data, data, env);
    }
}

#[derive(Clone, Default)]
pub struct Env {
    value: Value,
    path: KeyPath,
}

pub struct PaintCtx<'a, 'b: 'a> {
    pub render_ctx: &'a mut Piet<'b>,
}

pub struct LayoutCtx {}

pub struct EventCtx<'a> {
    base_state: &'a mut BaseState,
    had_active: bool,
}

pub struct UpdateCtx {
    // Discussion: we probably want to propagate more fine-grained
    // invalidations, which would mean a structure very much like
    // `EventCtx` (and possibly using the same structure). But for
    // now keep it super-simple.
    needs_inval: bool,
}

#[derive(Debug)]
pub struct Action {
    // This is just a placeholder for debugging purposes.
    text: String,
}

#[derive(Clone, Copy, Debug)]
pub struct BoxConstraints {
    min: Size,
    max: Size,
}

impl<T: Data, W: WidgetInner<T>> WidgetBase<T, W> {
    pub fn new(inner: W) -> WidgetBase<T, W> {
        WidgetBase {
            state: Default::default(),
            old_data: None,
            inner,
        }
    }

    /// Set layout rectangle.
    ///
    /// Intended to be called on child widget in container's `layout`
    /// implementation.
    pub fn set_layout_rect(&mut self, layout_rect: Rect) {
        self.state.layout_rect = layout_rect;
    }

    pub fn get_layout_rect(&self) -> Rect {
        self.state.layout_rect
    }

<<<<<<< HEAD
    pub fn paint(&mut self, paint_ctx: &mut PaintCtx, data: &T, env: &Env) {
        self.inner.paint(paint_ctx, &self.state, data, &env);
    }
=======
    /// Set a listener for menu commands.
    pub fn set_command_listener<F>(&mut self, f: F)
    where
        F: FnMut(u32, ListenerCtx) + 'static,
    {
        self.command_listener = Some(Box::new(f));
    }

    fn mouse(&mut self, pos: Point, raw_event: &window::MouseEvent) {
        fn dispatch_mouse(
            widgets: &mut [Box<dyn Widget>],
            node: Id,
            pos: Point,
            raw_event: &window::MouseEvent,
            ctx: &mut HandlerCtx,
        ) -> bool {
            let event = MouseEvent {
                pos,
                mods: raw_event.mods,
                button: raw_event.button,
                count: raw_event.count,
            };
            widgets[node].mouse(&event, ctx)
        }
>>>>>>> 9ea9a04b

    /// Paint the widget, translating it by the origin of its layout rectangle.
    // Discussion: should this be `paint` and the other `paint_raw`?
    pub fn paint_with_offset(&mut self, paint_ctx: &mut PaintCtx, data: &T, env: &Env) {
        if let Err(e) = paint_ctx.render_ctx.save() {
            eprintln!("error saving render context: {:?}", e);
            return;
        }
        paint_ctx
            .render_ctx
            .transform(Affine::translate(self.state.layout_rect.origin().to_vec2()));
        self.paint(paint_ctx, data, env);
        if let Err(e) = paint_ctx.render_ctx.restore() {
            eprintln!("error restoring render context: {:?}", e);
        }
    }

    pub fn layout(
        &mut self,
        layout_ctx: &mut LayoutCtx,
        bc: &BoxConstraints,
        data: &T,
        env: &Env,
    ) -> Size {
        self.inner.layout(layout_ctx, bc, data, &env)
    }

    /// Propagate an event.
    pub fn event(
        &mut self,
        event: &Event,
        ctx: &mut EventCtx,
        data: &mut T,
        env: &Env,
    ) -> Option<Action> {
        if !event.recurse() {
            // This function is called by containers to propagate an event from
            // containers to children. Non-recurse events will be invoked directly
            // from other points in the library.
            return None;
        }
        let had_active = self.state.has_active;
        let mut child_ctx = EventCtx {
            base_state: &mut self.state,
            had_active,
        };
        // Note: could also represent this as `Option<Event>`.
        let mut recurse = true;
        let child_event = match event {
            Event::Mouse(mouse_event) => {
                let rect = child_ctx.base_state.layout_rect;
                recurse = had_active || !ctx.had_active && rect.winding(mouse_event.pos) != 0;
                let mut mouse_event = mouse_event.clone();
                mouse_event.pos -= rect.origin().to_vec2();
                Event::Mouse(mouse_event)
            }
            Event::MouseMoved(point) => {
                let rect = child_ctx.base_state.layout_rect;
                let had_hot = child_ctx.base_state.is_hot;
                child_ctx.base_state.is_hot = rect.winding(*point) != 0;
                recurse = had_active || had_hot || child_ctx.base_state.is_hot;
                let point = *point - rect.origin().to_vec2();
                Event::MouseMoved(point)
            }
            Event::HotChanged(is_hot) => Event::HotChanged(*is_hot),
        };
        child_ctx.base_state.needs_inval = false;
        let action = if recurse {
            child_ctx.base_state.has_active = false;
            let action = self.inner.event(&child_event, &mut child_ctx, data, &env);
            child_ctx.base_state.has_active |= child_ctx.base_state.is_active;
            action
        } else {
            None
        };
        ctx.base_state.needs_inval |= child_ctx.base_state.needs_inval;
        ctx.base_state.is_hot |= child_ctx.base_state.is_hot;
        ctx.base_state.has_active |= child_ctx.base_state.has_active;
        action
    }

    /// Propagate a data update.
    pub fn update(&mut self, ctx: &mut UpdateCtx, data: &T, env: &Env) {
        if let Some(old_data) = &self.old_data {
            if old_data.same(data) {
                return;
            }
        }
        self.inner.update(ctx, self.old_data.as_ref(), data, env);
        self.old_data = Some(data.clone());
    }
}

// Consider putting the `'static` bound on the main impl.
impl<T: Data, W: WidgetInner<T> + 'static> WidgetBase<T, W> {
    pub fn boxed(self) -> BoxedWidget<T> {
        WidgetBase {
            state: self.state,
            old_data: self.old_data,
            inner: Box::new(self.inner),
        }
    }
}

// The following seems not to work because of the parametrization on T.
/*
// Convenience method for conversion to boxed widgets.
impl<T: Data, W: WidgetInner<T> + 'static> From<W> for BoxedWidget<T> {
    fn from(w: W) -> BoxedWidget<T> {
        WidgetBase::new(w).boxed()
    }
}
*/

impl<T: Data> UiState<T> {
    pub fn new(root: impl WidgetInner<T> + 'static, data: T) -> UiState<T> {
        UiState {
            root: WidgetBase::new(root).boxed(),
            data,
            handle: Default::default(),
            size: Default::default(),
        }
    }

    fn root_env(&self) -> Env {
        Default::default()
    }

    fn do_event(&mut self, event: Event) {
        // should there be a root base state persisting in the ui state instead?
        let mut base_state = Default::default();
        let mut ctx = EventCtx {
            base_state: &mut base_state,
            had_active: self.root.state.has_active,
        };
        let env = self.root_env();
        let action = self.root.event(&event, &mut ctx, &mut self.data, &env);
        let mut update_ctx = UpdateCtx { needs_inval: false };
        // Note: we probably want to aggregate updates so there's only one after
        // a burst of events.
        self.root.update(&mut update_ctx, &self.data, &env);
        if ctx.base_state.needs_inval || update_ctx.needs_inval {
            self.handle.invalidate();
        }
        // TODO: process actions
    }

    fn paint(&mut self, piet: &mut Piet) -> bool {
        let bc = BoxConstraints::tight(self.size);
        let env = self.root_env();
        let mut layout_ctx = LayoutCtx {};
        let size = self.root.layout(&mut layout_ctx, &bc, &self.data, &env);
        self.root.state.layout_rect = Rect::from_origin_size(Point::ORIGIN, size);
        piet.clear(BACKGROUND_COLOR);
        let mut paint_ctx = PaintCtx { render_ctx: piet };
        self.root.paint(&mut paint_ctx, &self.data, &env);
        false
    }
}

impl<T: Data> UiMain<T> {
    pub fn new(state: UiState<T>) -> UiMain<T> {
        UiMain {
            state: RefCell::new(state),
        }
    }
}

impl<T: Data + 'static> WinHandler for UiMain<T> {
    fn connect(&self, handle: &WindowHandle) {
        let mut state = self.state.borrow_mut();
        state.handle = handle.clone();
    }

    fn paint(&self, piet: &mut Piet) -> bool {
        self.state.borrow_mut().paint(piet)
    }

    fn size(&self, width: u32, height: u32) {
        let mut state = self.state.borrow_mut();
        let dpi = state.handle.get_dpi() as f64;
        let scale = 96.0 / dpi;
        state.size = Size::new(width as f64 * scale, height as f64 * scale);
    }

    fn mouse(&self, event: &window::MouseEvent) {
        let mut state = self.state.borrow_mut();
        let (x, y) = state.handle.pixels_to_px_xy(event.x, event.y);
        println!("mouse {:?} -> ({}, {})", event, x, y);
        let pos = Point::new(x as f64, y as f64);
        // TODO: double-click detection
        let count = if event.ty == MouseType::Down { 1 } else { 0 };
        let event = Event::Mouse(MouseEvent {
            pos,
            mods: event.mods,
            which: event.which,
            count,
        });
        state.do_event(event);
    }

    fn mouse_move(&self, x: i32, y: i32, _mods: u32) {
        let mut state = self.state.borrow_mut();
        let (x, y) = state.handle.pixels_to_px_xy(x, y);
        let pos = Point::new(x as f64, y as f64);
        let event = Event::MouseMoved(pos);
        state.do_event(event);
    }

    fn as_any(&self) -> &dyn Any {
        self
    }
}

impl BaseState {
    pub fn is_hot(&self) -> bool {
        self.is_hot
    }

    pub fn is_active(&self) -> bool {
        self.is_active
    }

    pub fn size(&self) -> Size {
        self.layout_rect.size()
    }
}

impl BoxConstraints {
    pub fn new(min: Size, max: Size) -> BoxConstraints {
        BoxConstraints { min, max }
    }

    pub fn tight(size: Size) -> BoxConstraints {
        BoxConstraints {
            min: size,
            max: size,
        }
    }

    pub fn constrain(&self, size: impl Into<Size>) -> Size {
        size.into().clamp(self.min, self.max)
    }

    /// Returns the max size of these constraints.
    pub fn max(&self) -> Size {
        self.max
    }

    /// Returns the min size of these constraints.
    pub fn min(&self) -> Size {
        self.min
    }
}

impl Env {
    pub fn join(&self, fragment: impl PathFragment) -> Env {
        let mut path = self.path.clone();
        fragment.push_to_path(&mut path);
        // TODO: better diagnostics on error
        let value = self.value.access(fragment).expect("invalid path").clone();
        Env { value, path }
    }

    pub fn get_data(&self) -> &Value {
        &self.value
    }

    pub fn get_path(&self) -> &KeyPath {
        &self.path
    }
}

impl<'a> EventCtx<'a> {
    /// Invalidate.
    ///
    /// Right now, it just invalidates the entire window, but we'll want
    /// finer grained invalidation before long.
    pub fn invalidate(&mut self) {
        self.base_state.needs_inval = true;
    }

    pub fn set_active(&mut self, active: bool) {
        self.base_state.is_active = active;
        // TODO: plumb mouse grab through to platform (through druid-shell)
    }

    pub fn is_hot(&self) -> bool {
        self.base_state.is_hot
    }

    pub fn is_active(&self) -> bool {
        self.base_state.is_active
    }
}

impl UpdateCtx {
    pub fn invalidate(&mut self) {
        self.needs_inval = true;
    }
}

impl Action {
    /// Make an action from a string.
    ///
    /// Note: this is something of a placeholder and will change.
    pub fn from_str(s: impl Into<String>) -> Action {
        Action { text: s.into() }
    }

    /// Merge two optional actions.
    ///
    /// Note: right now we're not dealing with the case where the event propagation
    /// results in more than one action. We need to rethink this.
    pub fn merge(this: Option<Action>, other: Option<Action>) -> Option<Action> {
        if this.is_some() {
            assert!(other.is_none(), "can't merge two actions");
            this
        } else {
            other
        }
    }
<<<<<<< HEAD
=======

    fn command(&self, id: u32) {
        // TODO: plumb through to client
        let mut state = self.state.borrow_mut();
        state.handle_command(id);
    }

    fn key_down(&self, event: KeyEvent) -> bool {
        let mut state = self.state.borrow_mut();
        state.handle_key_down(&event)
    }

    fn key_up(&self, event: KeyEvent) {
        let mut state = self.state.borrow_mut();
        state.handle_key_up(&event);
    }

    fn mouse_wheel(&self, dy: i32, mods: KeyModifiers) {
        let mut state = self.state.borrow_mut();
        state.handle_scroll(&window::ScrollEvent {
            dx: 0.0,
            dy: dy as f64,
            mods,
        });
    }

    fn mouse_hwheel(&self, dx: i32, mods: KeyModifiers) {
        let mut state = self.state.borrow_mut();
        state.handle_scroll(&window::ScrollEvent {
            dx: dx as f64,
            dy: 0.0,
            mods,
        });
    }

    fn mouse_move(&self, event: &window::MouseEvent) {
        let mut state = self.state.borrow_mut();
        let (x, y) = state.layout_ctx.handle.pixels_to_px_xy(event.x, event.y);
        let pos = Point::new(x as f64, y as f64);
        state.mouse_move(pos);
    }

    fn mouse(&self, event: &window::MouseEvent) {
        //println!("mouse {:?}", event);
        let mut state = self.state.borrow_mut();
        let (x, y) = state.layout_ctx.handle.pixels_to_px_xy(event.x, event.y);
        let pos = Point::new(x as f64, y as f64);
        // TODO: detect multiple clicks and pass that down
        state.mouse(pos, event);
    }

    fn destroy(&self) {
        Application::quit();
    }

    fn as_any(&self) -> &dyn Any {
        self
    }

    fn size(&self, width: u32, height: u32) {
        let mut state = self.state.borrow_mut();
        let dpi = state.layout_ctx.handle.get_dpi() as f64;
        let scale = 96.0 / dpi;
        state.inner.layout_ctx.size = Size::new(width as f64 * scale, height as f64 * scale);
    }
>>>>>>> 9ea9a04b
}<|MERGE_RESOLUTION|>--- conflicted
+++ resolved
@@ -186,36 +186,9 @@
         self.state.layout_rect
     }
 
-<<<<<<< HEAD
     pub fn paint(&mut self, paint_ctx: &mut PaintCtx, data: &T, env: &Env) {
         self.inner.paint(paint_ctx, &self.state, data, &env);
     }
-=======
-    /// Set a listener for menu commands.
-    pub fn set_command_listener<F>(&mut self, f: F)
-    where
-        F: FnMut(u32, ListenerCtx) + 'static,
-    {
-        self.command_listener = Some(Box::new(f));
-    }
-
-    fn mouse(&mut self, pos: Point, raw_event: &window::MouseEvent) {
-        fn dispatch_mouse(
-            widgets: &mut [Box<dyn Widget>],
-            node: Id,
-            pos: Point,
-            raw_event: &window::MouseEvent,
-            ctx: &mut HandlerCtx,
-        ) -> bool {
-            let event = MouseEvent {
-                pos,
-                mods: raw_event.mods,
-                button: raw_event.button,
-                count: raw_event.count,
-            };
-            widgets[node].mouse(&event, ctx)
-        }
->>>>>>> 9ea9a04b
 
     /// Paint the widget, translating it by the origin of its layout rectangle.
     // Discussion: should this be `paint` and the other `paint_raw`?
@@ -407,19 +380,18 @@
         println!("mouse {:?} -> ({}, {})", event, x, y);
         let pos = Point::new(x as f64, y as f64);
         // TODO: double-click detection
-        let count = if event.ty == MouseType::Down { 1 } else { 0 };
         let event = Event::Mouse(MouseEvent {
             pos,
             mods: event.mods,
-            which: event.which,
-            count,
+            button: event.button,
+            count: event.count,
         });
         state.do_event(event);
     }
 
-    fn mouse_move(&self, x: i32, y: i32, _mods: u32) {
+    fn mouse_move(&self, event: &window::MouseEvent) {
         let mut state = self.state.borrow_mut();
-        let (x, y) = state.handle.pixels_to_px_xy(x, y);
+        let (x, y) = state.handle.pixels_to_px_xy(event.x, event.y);
         let pos = Point::new(x as f64, y as f64);
         let event = Event::MouseMoved(pos);
         state.do_event(event);
@@ -538,72 +510,4 @@
             other
         }
     }
-<<<<<<< HEAD
-=======
-
-    fn command(&self, id: u32) {
-        // TODO: plumb through to client
-        let mut state = self.state.borrow_mut();
-        state.handle_command(id);
-    }
-
-    fn key_down(&self, event: KeyEvent) -> bool {
-        let mut state = self.state.borrow_mut();
-        state.handle_key_down(&event)
-    }
-
-    fn key_up(&self, event: KeyEvent) {
-        let mut state = self.state.borrow_mut();
-        state.handle_key_up(&event);
-    }
-
-    fn mouse_wheel(&self, dy: i32, mods: KeyModifiers) {
-        let mut state = self.state.borrow_mut();
-        state.handle_scroll(&window::ScrollEvent {
-            dx: 0.0,
-            dy: dy as f64,
-            mods,
-        });
-    }
-
-    fn mouse_hwheel(&self, dx: i32, mods: KeyModifiers) {
-        let mut state = self.state.borrow_mut();
-        state.handle_scroll(&window::ScrollEvent {
-            dx: dx as f64,
-            dy: 0.0,
-            mods,
-        });
-    }
-
-    fn mouse_move(&self, event: &window::MouseEvent) {
-        let mut state = self.state.borrow_mut();
-        let (x, y) = state.layout_ctx.handle.pixels_to_px_xy(event.x, event.y);
-        let pos = Point::new(x as f64, y as f64);
-        state.mouse_move(pos);
-    }
-
-    fn mouse(&self, event: &window::MouseEvent) {
-        //println!("mouse {:?}", event);
-        let mut state = self.state.borrow_mut();
-        let (x, y) = state.layout_ctx.handle.pixels_to_px_xy(event.x, event.y);
-        let pos = Point::new(x as f64, y as f64);
-        // TODO: detect multiple clicks and pass that down
-        state.mouse(pos, event);
-    }
-
-    fn destroy(&self) {
-        Application::quit();
-    }
-
-    fn as_any(&self) -> &dyn Any {
-        self
-    }
-
-    fn size(&self, width: u32, height: u32) {
-        let mut state = self.state.borrow_mut();
-        let dpi = state.layout_ctx.handle.get_dpi() as f64;
-        let scale = 96.0 / dpi;
-        state.inner.layout_ctx.size = Size::new(width as f64 * scale, height as f64 * scale);
-    }
->>>>>>> 9ea9a04b
 }