[package]
name = "druid-shell"
version = "0.6.0"
license = "Apache-2.0"
authors = ["Raph Levien <raph.levien@gmail.com>"]
description = "Platform abstracting application shell used for druid toolkit."
repository = "https://github.com/linebender/druid"
readme = "README.md"
categories = ["os::macos-apis", "os::windows-apis", "gui"]
edition = "2018"

[package.metadata.docs.rs]
rustdoc-args = ["--cfg", "docsrs"]
default-target = "x86_64-pc-windows-msvc"

[features]
<<<<<<< HEAD
#x11 = ["x11rb", "nix", "cairo-sys-rs"]
#gtk = ["gio", "gdk", "gdk-sys", "glib", "glib-sys", "gtk-sys", "gtk-rs"]
wayland = ["wayland-client", "wayland-protocols", "tempfile", "memmap"]
default = ["wayland"]
=======
default = ["gtk"]
gtk = ["gio", "gdk", "gdk-sys", "glib", "glib-sys", "gtk-sys", "gtk-rs", "gdk-pixbuf"]
x11 = ["x11rb", "nix", "cairo-sys-rs"]
>>>>>>> 24c55d18

[dependencies]
# NOTE: When changing the piet or kurbo versions, ensure that
#       the kurbo version included in piet is compatible with the kurbo version specified here.
piet-common = "0.2.0-pre5"
kurbo = "0.6.3"

log = "0.4.11"
lazy_static = "1.4.0"
time = "0.2.16"
cfg-if = "0.1.10"
instant = { version = "0.1.6", features = ["wasm-bindgen"] }
anyhow = "1.0.32"
keyboard-types = { version = "0.5.0", default_features = false }

# Optional dependencies
image = { version = "0.23.10", optional = true }

[target.'cfg(target_os="windows")'.dependencies]
scopeguard = "1.1.0"
wio = "0.2.2"

[target.'cfg(target_os="windows")'.dependencies.winapi]
version = "0.3.9"
features = ["d2d1_1", "dwrite", "winbase", "libloaderapi", "errhandlingapi", "winuser",
            "shellscalingapi", "shobjidl", "combaseapi", "synchapi", "dxgi1_3", "dcomp",
            "d3d11", "dwmapi", "wincon", "fileapi", "processenv", "winbase", "handleapi"]

[target.'cfg(target_os="macos")'.dependencies]
cocoa = "0.23.0"
objc = "0.2.7"
core-graphics = "0.22.0"
foreign-types = "0.3.2"
bitflags = "1.2.1"
cairo-rs = { version = "0.9.1", default_features = false, optional = true }

[target.'cfg(target_os="linux")'.dependencies]
# TODO(x11/dependencies): only use feature "xcb" if using X11
cairo-rs = { version = "0.9.1", default_features = false, features = ["xcb"] }
# GTK dependencies
gio = { version = "0.9.1", optional = true }
gdk = { version = "0.13.2", optional = true }
gdk-pixbuf = { version = "0.9.0", optional = true }
gdk-sys = { version = "0.10.0", optional = true }
# `gtk` gets renamed to `gtk-rs` so that we can use `gtk` as the feature name.
gtk-rs = { version = "0.9.2", features = ["v3_22"], package = "gtk", optional = true }
glib = { version = "0.10.1", optional = true }
glib-sys = { version = "0.10.0", optional = true }
gtk-sys = { version = "0.10.0", optional = true }
# X11 dependencies
nix = { version = "0.18.0", optional = true }
x11rb = { version = "0.6.0", features = ["allow-unsafe-code", "present", "randr", "xfixes"], optional = true }
cairo-sys-rs = { version = "0.10.0", default_features = false, optional = true }
# Wayland dependencies
tempfile = { version = "3.1.0", optional = true }
wayland-client = { version = "0.28.0", optional = true }
wayland-protocols = { version = "0.28.0", features = ["client", "unstable_protocols"], optional = true }
memmap = { version = "0.7.0", optional = true }

[target.'cfg(target_arch="wasm32")'.dependencies]
wasm-bindgen = "0.2.67"
js-sys = "0.3.44"

[target.'cfg(target_arch="wasm32")'.dependencies.web-sys]
version = "0.3.44"
features = ["Window", "MouseEvent", "CssStyleDeclaration", "WheelEvent", "KeyEvent", "KeyboardEvent"]

[dev-dependencies]
piet-common = { version = "0.2.0-pre5", features = ["png"] }
simple_logger = { version = "1.9.0", default-features = false }<|MERGE_RESOLUTION|>--- conflicted
+++ resolved
@@ -14,16 +14,10 @@
 default-target = "x86_64-pc-windows-msvc"
 
 [features]
-<<<<<<< HEAD
-#x11 = ["x11rb", "nix", "cairo-sys-rs"]
-#gtk = ["gio", "gdk", "gdk-sys", "glib", "glib-sys", "gtk-sys", "gtk-rs"]
-wayland = ["wayland-client", "wayland-protocols", "tempfile", "memmap"]
-default = ["wayland"]
-=======
 default = ["gtk"]
 gtk = ["gio", "gdk", "gdk-sys", "glib", "glib-sys", "gtk-sys", "gtk-rs", "gdk-pixbuf"]
 x11 = ["x11rb", "nix", "cairo-sys-rs"]
->>>>>>> 24c55d18
+wayland = ["wayland-client", "wayland-protocols", "tempfile", "memmap"]
 
 [dependencies]
 # NOTE: When changing the piet or kurbo versions, ensure that
