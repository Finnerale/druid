--- conflicted
+++ resolved
@@ -25,12 +25,8 @@
 }
 
 /// Type of file dialog.
-<<<<<<< HEAD
 #[cfg(not(all(target_os = "linux", any(feature = "x11", feature = "wayland"))))]
-=======
-#[cfg(not(all(target_os = "linux", feature = "x11")))]
 #[derive(Clone, Copy, PartialEq)]
->>>>>>> 5a127c3d
 pub enum FileDialogType {
     /// File open dialog.
     Open,
